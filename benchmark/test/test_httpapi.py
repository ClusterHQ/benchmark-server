--- conflicted
+++ resolved
@@ -17,11 +17,7 @@
 
 from zope.interface import implementer
 
-<<<<<<< HEAD
-from ..httpapi import BenchmarkAPI_V1, InMemoryBackend
-=======
 from benchmark.httpapi import BenchmarkAPI_V1, InMemoryBackend, BadRequest
->>>>>>> c3b88e51
 
 
 @implementer(IBodyProducer)
@@ -465,54 +461,52 @@
         )
         return d
 
-<<<<<<< HEAD
+    def test_unsupported_query_arg(self):
+        """
+        ``query`` raises ``BadRequest`` when an unsupported query
+        argument is specified.
+        """
+        d = self.setup_results()
+        d.addCallback(self.run_query, filter={u"unsupported": u"ignored"})
+        d.addCallback(self.check_response_code, http.BAD_REQUEST)
+        d.addCallback(lambda _: flush_logged_errors(BadRequest))
+        return d
+
+    def test_multiple_query_args_of_same_type(self):
+        """
+        ``query`` raises ``BadRequest`` when multiple values for a key
+        are specified.
+        """
+        d = self.setup_results()
+        d.addCallback(self.run_query, filter={u"branch": [u"1", u"2"]})
+        d.addCallback(self.check_response_code, http.BAD_REQUEST)
+        d.addCallback(lambda _: flush_logged_errors(BadRequest))
+        return d
+
+    def test_non_integer_limit_query_arg(self):
+        """
+        ``query`` raises ``BadRequest`` when a non-integer value is
+        is specified for the `limit` key.
+        """
+        d = self.setup_results()
+        d.addCallback(self.run_query, limit="one")
+        d.addCallback(self.check_response_code, http.BAD_REQUEST)
+        d.addCallback(lambda _: flush_logged_errors(BadRequest))
+        return d
+
+    def test_query_with_negative_limit(self):
+        """
+        ``query`` raises ``BadRequest`` when a negative value is
+        specified for the `limit` key.
+        """
+        d = self.setup_results()
+        d.addCallback(self.run_query, limit=-1)
+        d.addCallback(self.check_response_code, http.BAD_REQUEST)
+        d.addCallback(lambda _: flush_logged_errors(BadRequest))
+        return d
+
 
 class InMemoryBenchmarkAPITests(BenchmarkAPITestsMixin, TestCase):
     def setUp(self):
         self.backend = InMemoryBackend()
-        super(InMemoryBenchmarkAPITests, self).setUp()
-=======
-    def test_unsupported_query_arg(self):
-        """
-        ``query`` raises ``BadRequest`` when an unsupported query
-        argument is specified.
-        """
-        d = self.setup_results()
-        d.addCallback(self.run_query, filter={u"unsupported": u"ignored"})
-        d.addCallback(self.check_response_code, http.BAD_REQUEST)
-        d.addCallback(lambda _: flush_logged_errors(BadRequest))
-        return d
-
-    def test_multiple_query_args_of_same_type(self):
-        """
-        ``query`` raises ``BadRequest`` when multiple values for a key
-        are specified.
-        """
-        d = self.setup_results()
-        d.addCallback(self.run_query, filter={u"branch": [u"1", u"2"]})
-        d.addCallback(self.check_response_code, http.BAD_REQUEST)
-        d.addCallback(lambda _: flush_logged_errors(BadRequest))
-        return d
-
-    def test_non_integer_limit_query_arg(self):
-        """
-        ``query`` raises ``BadRequest`` when a non-integer value is
-        is specified for the `limit` key.
-        """
-        d = self.setup_results()
-        d.addCallback(self.run_query, limit="one")
-        d.addCallback(self.check_response_code, http.BAD_REQUEST)
-        d.addCallback(lambda _: flush_logged_errors(BadRequest))
-        return d
-
-    def test_query_with_negative_limit(self):
-        """
-        ``query`` raises ``BadRequest`` when a negative value is
-        specified for the `limit` key.
-        """
-        d = self.setup_results()
-        d.addCallback(self.run_query, limit=-1)
-        d.addCallback(self.check_response_code, http.BAD_REQUEST)
-        d.addCallback(lambda _: flush_logged_errors(BadRequest))
-        return d
->>>>>>> c3b88e51
+        super(InMemoryBenchmarkAPITests, self).setUp()